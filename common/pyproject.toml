[build-system]
requires = ["setuptools>=61.0", "wheel"]
build-backend = "setuptools.build_meta"

[project]
name = "cccp-advanced"
version = "0.1.0"
description = "Advanced Conversational Chatbot with LangGraph and MCP Server"
readme = "README.md"
requires-python = ">=3.9"
license = {text = "MIT"}
authors = [
    {name = "Harish", email = "harish@example.com"},
]
keywords = ["chatbot", "ai", "langgraph", "mcp", "fastapi", "streamlit"]
classifiers = [
    "Development Status :: 3 - Alpha",
    "Intended Audience :: Developers",
    "License :: OSI Approved :: MIT License",
    "Programming Language :: Python :: 3",
    "Programming Language :: Python :: 3.9",
    "Programming Language :: Python :: 3.10",
    "Programming Language :: Python :: 3.11",
    "Programming Language :: Python :: 3.12",
    "Programming Language :: Python :: 3.13",
]

dependencies = [
    "fastapi>=0.104.0",
    "uvicorn[standard]>=0.24.0",
    "streamlit>=1.28.0",
    "requests>=2.31.0",
    "pydantic>=2.4.0",
    "torch>=2.0.0",
    "transformers>=4.35.0",
    "sentence-transformers>=2.0.0",
    "langchain>=0.1.0",
    "langchain-community>=0.0.10",
    "langchain-core>=0.1.0",
    "langchain-chroma>=0.2.0",
    "langchain-huggingface>=0.1.0",
    "langchain-text-splitters>=0.3.0",
    "langgraph>=0.0.40",
    "mcp>=0.1.0",
    "python-multipart>=0.0.6",
    "python-dotenv>=1.0.0",
    "pyyaml>=6.0.0",
    "httpx>=0.25.0",
<<<<<<< HEAD
    "asyncpg>=0.29.0"
=======
    "pypdf>=6.0.0",
    "psycopg2-binary>=2.9.0"
>>>>>>> ce639845
]

[project.optional-dependencies]
dev = [
    "pytest>=7.4.0",
    "pytest-asyncio>=0.21.0",
    "pytest-cov>=4.1.0",
    "black>=23.0.0",
    "isort>=5.12.0",
    "flake8>=6.0.0",
    "mypy>=1.6.0",
    "pre-commit>=3.4.0",
    "bandit>=1.7.0",
    "safety>=2.3.0",
    "debugpy>=1.8.0"
]
docs = [
    "mkdocs>=1.5.0",
    "mkdocs-material>=9.4.0",
    "mkdocstrings[python]>=0.24.0",
]
test = [
    "pytest>=7.4.0",
    "pytest-asyncio>=0.21.0",
    "pytest-cov>=4.1.0",
    "httpx>=0.25.0",
]

[project.urls]
Homepage = "https://github.com/yourusername/cccp-advanced"
Documentation = "https://cccp-advanced.readthedocs.io"
Repository = "https://github.com/yourusername/cccp-advanced"
Issues = "https://github.com/yourusername/cccp-advanced/issues"

[project.scripts]
cccp-server = "cccp.scripts.start_server:main"
cccp-ui = "cccp.scripts.start_ui:main"
cccp-mcp = "cccp.scripts.start_mcp:main"

[tool.setuptools.packages.find]
where = ["src"]

[tool.setuptools.package-dir]
"" = "src"

[tool.black]
line-length = 88
target-version = ['py39']
include = '\.pyi?$'
extend-exclude = '''
/(
  # directories
  \.eggs
  | \.git
  | \.hg
  | \.mypy_cache
  | \.tox
  | \.venv
  | build
  | dist
)/
'''

[tool.isort]
profile = "black"
multi_line_output = 3
line_length = 88
known_first_party = ["cccp"]

[tool.mypy]
python_version = "3.9"
warn_return_any = true
warn_unused_configs = true
disallow_untyped_defs = true
disallow_incomplete_defs = true
check_untyped_defs = true
disallow_untyped_decorators = true
no_implicit_optional = true
warn_redundant_casts = true
warn_unused_ignores = true
warn_no_return = true
warn_unreachable = true
strict_equality = true

[tool.pytest.ini_options]
minversion = "7.0"
addopts = "-ra -q --strict-markers --strict-config"
testpaths = ["tests"]
python_files = ["test_*.py", "*_test.py"]
python_classes = ["Test*"]
python_functions = ["test_*"]
markers = [
    "slow: marks tests as slow (deselect with '-m \"not slow\"')",
    "integration: marks tests as integration tests",
    "unit: marks tests as unit tests",
]

[tool.coverage.run]
source = ["src"]
omit = [
    "*/tests/*",
    "*/test_*",
    "*/__pycache__/*",
    "*/migrations/*",
]

[tool.coverage.report]
exclude_lines = [
    "pragma: no cover",
    "def __repr__",
    "if self.debug:",
    "if settings.DEBUG",
    "raise AssertionError",
    "raise NotImplementedError",
    "if 0:",
    "if __name__ == .__main__.:",
    "class .*\\bProtocol\\):",
    "@(abc\\.)?abstractmethod",
]
<|MERGE_RESOLUTION|>--- conflicted
+++ resolved
@@ -46,12 +46,9 @@
     "python-dotenv>=1.0.0",
     "pyyaml>=6.0.0",
     "httpx>=0.25.0",
-<<<<<<< HEAD
-    "asyncpg>=0.29.0"
-=======
+    "asyncpg>=0.29.0",
     "pypdf>=6.0.0",
     "psycopg2-binary>=2.9.0"
->>>>>>> ce639845
 ]
 
 [project.optional-dependencies]
